--- conflicted
+++ resolved
@@ -20,9 +20,5 @@
       sections:
         - file: demos/easy_correlation_networks
         - file: demos/easy_markov_networks
-<<<<<<< HEAD
         - file: demos/easy_bayesian_networks
     - file: demos/custom_models
-=======
-        - file: demos/easy_bayesian_networks
->>>>>>> c085e810
