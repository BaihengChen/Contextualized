"""
Setup and requirements for Contextualized.ML
"""

<<<<<<< HEAD
from setuptools import find_packages, setup

DESCRIPTION = "An ML toolbox for estimating context-specific parameters."

setup(
    name='contextualized',
    version='0.2.1',
    author="Contextualized.ML team",
    description=DESCRIPTION,
    url="https://github.com/cnellington/contextualized",
    packages=find_packages(),
=======
setuptools.setup(name='contextualized',
    packages=[
        'contextualized',
        'contextualized.regression',
        'contextualized.dags',
        'contextualized.easy',
    ],
    version='0.2.1.2',
>>>>>>> cb30e9f4
    install_requires=[
        'lightning',
        'pytorch-lightning',
        'torch',
        'torchvision',
        'numpy',
        'scikit-learn',
        'igraph',
        'dill',
        'pytorch_lightning'
    ],
)<|MERGE_RESOLUTION|>--- conflicted
+++ resolved
@@ -2,28 +2,19 @@
 Setup and requirements for Contextualized.ML
 """
 
-<<<<<<< HEAD
 from setuptools import find_packages, setup
 
 DESCRIPTION = "An ML toolbox for estimating context-specific parameters."
+VERSION = '0.2.1.2'
 
 setup(
     name='contextualized',
-    version='0.2.1',
     author="Contextualized.ML team",
+    version=VERSION,
     description=DESCRIPTION,
     url="https://github.com/cnellington/contextualized",
     packages=find_packages(),
-=======
-setuptools.setup(name='contextualized',
-    packages=[
-        'contextualized',
-        'contextualized.regression',
-        'contextualized.dags',
-        'contextualized.easy',
-    ],
-    version='0.2.1.2',
->>>>>>> cb30e9f4
+    version=VERSION,
     install_requires=[
         'lightning',
         'pytorch-lightning',
@@ -33,6 +24,5 @@
         'scikit-learn',
         'igraph',
         'dill',
-        'pytorch_lightning'
     ],
 )